/*-------------------------------------------------------------------------
 *
 * connection_management.c
 *   Central management of connections and their life-cycle
 *
 * Copyright (c) Citus Data, Inc.
 *
 *-------------------------------------------------------------------------
 */

#include "postgres.h"
#include "pgstat.h"

#include "libpq-fe.h"

#include "miscadmin.h"

#include "access/hash.h"
#include "commands/dbcommands.h"
#include "distributed/connection_management.h"
#include "distributed/errormessage.h"
#include "distributed/log_utils.h"
#include "distributed/memutils.h"
#include "distributed/metadata_cache.h"
#include "distributed/hash_helpers.h"
#include "distributed/placement_connection.h"
#include "distributed/run_from_same_connection.h"
#include "distributed/cancel_utils.h"
#include "distributed/remote_commands.h"
#include "distributed/version_compat.h"
#include "mb/pg_wchar.h"
#include "utils/hsearch.h"
#include "utils/memutils.h"


int NodeConnectionTimeout = 5000;
int MaxCachedConnectionsPerWorker = 1;

HTAB *ConnectionHash = NULL;
HTAB *ConnParamsHash = NULL;
MemoryContext ConnectionContext = NULL;

static uint32 ConnectionHashHash(const void *key, Size keysize);
static int ConnectionHashCompare(const void *a, const void *b, Size keysize);
static MultiConnection * StartConnectionEstablishment(ConnectionHashKey *key);
static void FreeConnParamsHashEntryFields(ConnParamsHashEntry *entry);
static void AfterXactHostConnectionHandling(ConnectionHashEntry *entry, bool isCommit);
static bool ShouldShutdownConnection(MultiConnection *connection, const int
									 cachedConnectionCount);
static void ResetConnection(MultiConnection *connection);
static void DefaultCitusNoticeProcessor(void *arg, const char *message);
static MultiConnection * FindAvailableConnection(dlist_head *connections, uint32 flags);
static void GivePurposeToConnection(MultiConnection *connection, int flags);
static bool RemoteTransactionIdle(MultiConnection *connection);
static int EventSetSizeForConnectionList(List *connections);

/* types for async connection management */
enum MultiConnectionPhase
{
	MULTI_CONNECTION_PHASE_CONNECTING,
	MULTI_CONNECTION_PHASE_CONNECTED,
	MULTI_CONNECTION_PHASE_ERROR,
};
typedef struct MultiConnectionPollState
{
	enum MultiConnectionPhase phase;
	MultiConnection *connection;
	PostgresPollingStatusType pollmode;
} MultiConnectionPollState;


/* helper functions for async connection management */
static bool MultiConnectionStatePoll(MultiConnectionPollState *connectionState);
static WaitEventSet * WaitEventSetFromMultiConnectionStates(List *connections,
															int *waitCount);
static void CloseNotReadyMultiConnectionStates(List *connectionStates);
static uint32 MultiConnectionStateEventMask(MultiConnectionPollState *connectionState);


static int CitusNoticeLogLevel = DEFAULT_CITUS_NOTICE_LEVEL;


/*
 * Initialize per-backend connection management infrastructure.
 */
void
InitializeConnectionManagement(void)
{
	HASHCTL info, connParamsInfo;

	/*
	 * Create a single context for connection and transaction related memory
	 * management. Doing so, instead of allocating in TopMemoryContext, makes
	 * it easier to associate used memory.
	 */
	ConnectionContext = AllocSetContextCreateExtended(TopMemoryContext,
													  "Connection Context",
													  ALLOCSET_DEFAULT_MINSIZE,
													  ALLOCSET_DEFAULT_INITSIZE,
													  ALLOCSET_DEFAULT_MAXSIZE);

	/* create (host,port,user,database) -> [connection] hash */
	memset(&info, 0, sizeof(info));
	info.keysize = sizeof(ConnectionHashKey);
	info.entrysize = sizeof(ConnectionHashEntry);
	info.hash = ConnectionHashHash;
	info.match = ConnectionHashCompare;
	info.hcxt = ConnectionContext;
	uint32 hashFlags = (HASH_ELEM | HASH_FUNCTION | HASH_CONTEXT | HASH_COMPARE);

	memcpy(&connParamsInfo, &info, sizeof(HASHCTL));
	connParamsInfo.entrysize = sizeof(ConnParamsHashEntry);

	ConnectionHash = hash_create("citus connection cache (host,port,user,database)",
								 64, &info, hashFlags);

	ConnParamsHash = hash_create("citus connparams cache (host,port,user,database)",
								 64, &connParamsInfo, hashFlags);
}


/*
 * InvalidateConnParamsHashEntries sets every hash entry's isValid flag to false.
 */
void
InvalidateConnParamsHashEntries(void)
{
	if (ConnParamsHash != NULL)
	{
		ConnParamsHashEntry *entry = NULL;
		HASH_SEQ_STATUS status;

		hash_seq_init(&status, ConnParamsHash);
		while ((entry = (ConnParamsHashEntry *) hash_seq_search(&status)) != NULL)
		{
			entry->isValid = false;
		}
	}
}


/*
 * AfterXactConnectionHandling performs connection management activity after the end of a transaction. Both
 * COMMIT and ABORT paths are handled here.
 *
 * This is called by Citus' global transaction callback.
 */
void
AfterXactConnectionHandling(bool isCommit)
{
	HASH_SEQ_STATUS status;
	ConnectionHashEntry *entry;

	hash_seq_init(&status, ConnectionHash);
	while ((entry = (ConnectionHashEntry *) hash_seq_search(&status)) != 0)
	{
		AfterXactHostConnectionHandling(entry, isCommit);

		/*
		 * NB: We leave the hash entry in place, even if there's no individual
		 * connections in it anymore. There seems no benefit in deleting it,
		 * and it'll save a bit of work in the next transaction.
		 */
	}
}


/*
 * GetNodeConnection() establishes a connection to remote node, using default
 * user and database.
 *
 * See StartNodeUserDatabaseConnection for details.
 */
MultiConnection *
GetNodeConnection(uint32 flags, const char *hostname, int32 port)
{
	return GetNodeUserDatabaseConnection(flags, hostname, port, NULL, NULL);
}


/*
 * StartNodeConnection initiates a connection to remote node, using default
 * user and database.
 *
 * See StartNodeUserDatabaseConnection for details.
 */
MultiConnection *
StartNodeConnection(uint32 flags, const char *hostname, int32 port)
{
	return StartNodeUserDatabaseConnection(flags, hostname, port, NULL, NULL);
}


/*
 * GetNodeUserDatabaseConnection establishes connection to remote node.
 *
 * See StartNodeUserDatabaseConnection for details.
 */
MultiConnection *
GetNodeUserDatabaseConnection(uint32 flags, const char *hostname, int32 port, const
							  char *user, const char *database)
{
	MultiConnection *connection = StartNodeUserDatabaseConnection(flags, hostname, port,
																  user, database);

	FinishConnectionEstablishment(connection);

	return connection;
}


/*
 * StartWorkerListConnections starts connections to the given worker list and
 * returns them as a MultiConnection list.
 */
List *
StartWorkerListConnections(List *workerNodeList, uint32 flags, const char *user,
						   const char *database)
{
	List *connectionList = NIL;
	ListCell *workerNodeCell = NULL;

	foreach(workerNodeCell, workerNodeList)
	{
		WorkerNode *workerNode = (WorkerNode *) lfirst(workerNodeCell);
		char *nodeName = workerNode->workerName;
		int nodePort = workerNode->workerPort;
		int connectionFlags = 0;

		MultiConnection *connection = StartNodeUserDatabaseConnection(connectionFlags,
																	  nodeName, nodePort,
																	  user, database);

		connectionList = lappend(connectionList, connection);
	}

	return connectionList;
}


/*
 * StartNodeUserDatabaseConnection() initiates a connection to a remote node.
 *
 * If user or database are NULL, the current session's defaults are used. The
 * following flags influence connection establishment behaviour:
 * - FORCE_NEW_CONNECTION - a new connection is required
 *
 * The returned connection has only been initiated, not fully
 * established. That's useful to allow parallel connection establishment. If
 * that's not desired use the Get* variant.
 */
MultiConnection *
StartNodeUserDatabaseConnection(uint32 flags, const char *hostname, int32 port, const
								char *user, const char *database)
{
	ConnectionHashKey key;
	MultiConnection *connection;
	bool found;

	/* do some minimal input checks */
	strlcpy(key.hostname, hostname, MAX_NODE_LENGTH);
	if (strlen(hostname) > MAX_NODE_LENGTH)
	{
		ereport(ERROR, (errcode(ERRCODE_INVALID_PARAMETER_VALUE),
						errmsg("hostname exceeds the maximum length of %d",
							   MAX_NODE_LENGTH)));
	}

	key.port = port;
	if (user)
	{
		strlcpy(key.user, user, NAMEDATALEN);
	}
	else
	{
		strlcpy(key.user, CurrentUserName(), NAMEDATALEN);
	}
	if (database)
	{
		strlcpy(key.database, database, NAMEDATALEN);
	}
	else
	{
		strlcpy(key.database, CurrentDatabaseName(), NAMEDATALEN);
	}

	if (CurrentCoordinatedTransactionState == COORD_TRANS_NONE)
	{
		CurrentCoordinatedTransactionState = COORD_TRANS_IDLE;
	}

	/*
	 * Lookup relevant hash entry. We always enter. If only a cached
	 * connection is desired, and there's none, we'll simply leave the
	 * connection list empty.
	 */

	ConnectionHashEntry *entry = hash_search(ConnectionHash, &key, HASH_ENTER, &found);
	if (!found)
	{
		entry->connections = MemoryContextAlloc(ConnectionContext,
												sizeof(dlist_head));
		dlist_init(entry->connections);
	}

	/* if desired, check whether there's a usable connection */
	if (!(flags & FORCE_NEW_CONNECTION))
	{
		/* check connection cache for a connection that's not already in use */
		connection = FindAvailableConnection(entry->connections, flags);
		if (connection)
		{
			GivePurposeToConnection(connection, flags);

			return connection;
		}
	}

	/*
	 * Either no caching desired, or no pre-established, non-claimed,
	 * connection present. Initiate connection establishment.
	 */

	connection = StartConnectionEstablishment(&key);

	dlist_push_tail(entry->connections, &connection->connectionNode);

	ResetShardPlacementAssociation(connection);
	GivePurposeToConnection(connection, flags);

	return connection;
}


/*
 * FindAvailableConnection searches the given list of connections for one that
 * is not claimed exclusively or marked as a side channel. If the caller passed
 * the REQUIRE_SIDECHANNEL flag, it will only return a connection that has not
 * been used to access shard placements and that connectoin will only be returned
 * in subsequent calls if the REQUIRE_SIDECHANNEL flag is passed.
 *
 * If no connection is available, FindAvailableConnection returns NULL.
 */
static MultiConnection *
FindAvailableConnection(dlist_head *connections, uint32 flags)
{
	dlist_iter iter;

	dlist_foreach(iter, connections)
	{
		MultiConnection *connection =
			dlist_container(MultiConnection, connectionNode, iter.cur);

<<<<<<< HEAD
		if (flags & OUTSIDE_TRANSACTION)
		{
			/* dont return connections that are used in transactions */
			if (connection->remoteTransaction.transactionState !=
				REMOTE_TRANS_NOT_STARTED)
			{
				continue;
			}
		}

		/* don't return claimed connections */
=======
>>>>>>> 8cea662f
		if (connection->claimedExclusively)
		{
			/* connection is in use for an ongoing operation */
			continue;
		}

		if ((flags & REQUIRE_SIDECHANNEL) != 0)
		{
			if (connection->purpose == CONNECTION_PURPOSE_SIDECHANNEL ||
				connection->purpose == CONNECTION_PURPOSE_ANY)
			{
				/* side channel must not have been used to access data */
				Assert(!ConnectionUsedForAnyPlacements(connection));

				return connection;
			}
		}
		else if (connection->purpose == CONNECTION_PURPOSE_DATA_ACCESS ||
				 connection->purpose == CONNECTION_PURPOSE_ANY)
		{
			/* can use this connection to access data */
			return connection;
		}
	}

	return NULL;
}


/*
 * GivePurposeToConnection gives purpose to a connection if it does not already
 * have a purpose. More specifically, it marks the connection as a sidechannel
 * if the REQUIRE_SIDECHANNEL flag is set.
 */
static void
GivePurposeToConnection(MultiConnection *connection, int flags)
{
	if (connection->purpose != CONNECTION_PURPOSE_ANY)
	{
		/* connection already has a purpose */
		return;
	}

	if ((flags & REQUIRE_SIDECHANNEL) != 0)
	{
		/* connection should not be used for data access */
		connection->purpose = CONNECTION_PURPOSE_SIDECHANNEL;
	}
	else
	{
		/* connection should be used for data access */
		connection->purpose = CONNECTION_PURPOSE_DATA_ACCESS;
	}
}


/*
 * CloseNodeConnectionsAfterTransaction sets the forceClose flag of the connections
 * to a particular node as true such that the connections are no longer cached. This
 * is mainly used when a worker leaves the cluster.
 */
void
CloseNodeConnectionsAfterTransaction(char *nodeName, int nodePort)
{
	HASH_SEQ_STATUS status;
	ConnectionHashEntry *entry;

	hash_seq_init(&status, ConnectionHash);
	while ((entry = (ConnectionHashEntry *) hash_seq_search(&status)) != 0)
	{
		dlist_iter iter;

		if (strcmp(entry->key.hostname, nodeName) != 0 || entry->key.port != nodePort)
		{
			continue;
		}

		dlist_head *connections = entry->connections;
		dlist_foreach(iter, connections)
		{
			MultiConnection *connection =
				dlist_container(MultiConnection, connectionNode, iter.cur);

			connection->forceCloseAtTransactionEnd = true;
		}
	}
}


/*
 * Close a previously established connection.
 */
void
CloseConnection(MultiConnection *connection)
{
	ConnectionHashKey key;
	bool found;

	/* close connection */
	PQfinish(connection->pgConn);
	connection->pgConn = NULL;

	strlcpy(key.hostname, connection->hostname, MAX_NODE_LENGTH);
	key.port = connection->port;
	strlcpy(key.user, connection->user, NAMEDATALEN);
	strlcpy(key.database, connection->database, NAMEDATALEN);

	hash_search(ConnectionHash, &key, HASH_FIND, &found);

	if (found)
	{
		/* unlink from list of open connections */
		dlist_delete(&connection->connectionNode);

		/* same for transaction state and shard/placement machinery */
		CloseRemoteTransaction(connection);
		CloseShardPlacementAssociation(connection);

		/* we leave the per-host entry alive */
		pfree(connection);
	}
	else
	{
		ereport(ERROR, (errmsg("closing untracked connection")));
	}
}


/*
 * ShutdownConnection, if necessary cancels the currently running statement,
 * and then closes the underlying libpq connection.  The MultiConnection
 * itself is left intact.
 *
 * NB: Cancelling a statement requires network IO, and currently is not
 * interruptible. Unfortunately libpq does not provide a non-blocking
 * implementation of PQcancel(), so we don't have much choice for now.
 */
void
ShutdownConnection(MultiConnection *connection)
{
	/*
	 * Only cancel statement if there's currently one running, and the
	 * connection is in an OK state.
	 */
	if (PQstatus(connection->pgConn) == CONNECTION_OK &&
		PQtransactionStatus(connection->pgConn) == PQTRANS_ACTIVE)
	{
		SendCancelationRequest(connection);
	}
	PQfinish(connection->pgConn);
	connection->pgConn = NULL;
}


/*
 * MultiConnectionStatePoll executes a PQconnectPoll on the connection to progres the
 * connection establishment. The return value of this function indicates if the
 * MultiConnectionPollState has been changed, which could require a change to the WaitEventSet
 */
static bool
MultiConnectionStatePoll(MultiConnectionPollState *connectionState)
{
	MultiConnection *connection = connectionState->connection;
	ConnStatusType status = PQstatus(connection->pgConn);
	PostgresPollingStatusType oldPollmode = connectionState->pollmode;

	Assert(connectionState->phase == MULTI_CONNECTION_PHASE_CONNECTING);

	if (status == CONNECTION_OK)
	{
		connectionState->phase = MULTI_CONNECTION_PHASE_CONNECTED;
		return true;
	}
	else if (status == CONNECTION_BAD)
	{
		/* FIXME: retries? */
		connectionState->phase = MULTI_CONNECTION_PHASE_ERROR;
		return true;
	}
	else
	{
		connectionState->phase = MULTI_CONNECTION_PHASE_CONNECTING;
	}

	connectionState->pollmode = PQconnectPoll(connection->pgConn);

	/*
	 * FIXME: Do we want to add transparent retry support here?
	 */
	if (connectionState->pollmode == PGRES_POLLING_FAILED)
	{
		connectionState->phase = MULTI_CONNECTION_PHASE_ERROR;
		return true;
	}
	else if (connectionState->pollmode == PGRES_POLLING_OK)
	{
		connectionState->phase = MULTI_CONNECTION_PHASE_CONNECTED;
		return true;
	}
	else
	{
		Assert(connectionState->pollmode == PGRES_POLLING_WRITING ||
			   connectionState->pollmode == PGRES_POLLING_READING);
	}

	return (oldPollmode != connectionState->pollmode) ? true : false;
}


/*
 * EventSetSizeForConnectionList calculates the space needed for a WaitEventSet based on a
 * list of connections.
 */
inline static int
EventSetSizeForConnectionList(List *connections)
{
	/* we need space for 2 postgres events in the waitset on top of the connections */
	return list_length(connections) + 2;
}


/*
 * WaitEventSetFromMultiConnectionStates takes a list of MultiConnectionStates and adds
 * all sockets of the connections that are still in the connecting phase to a WaitSet,
 * taking into account the maximum number of connections that could be added in total to
 * a WaitSet.
 *
 * waitCount populates the number of connections added to the WaitSet in case when a
 * non-NULL pointer is provided.
 */
static WaitEventSet *
WaitEventSetFromMultiConnectionStates(List *connections, int *waitCount)
{
	ListCell *connectionCell = NULL;

	const int eventSetSize = EventSetSizeForConnectionList(connections);
	int numEventsAdded = 0;

	if (waitCount)
	{
		*waitCount = 0;
	}

	WaitEventSet *waitEventSet = CreateWaitEventSet(CurrentMemoryContext, eventSetSize);
	EnsureReleaseResource((MemoryContextCallbackFunction) (&FreeWaitEventSet),
						  waitEventSet);

	/*
	 * Put the wait events for the signal latch and postmaster death at the end such that
	 * event index + pendingConnectionsStartIndex = the connection index in the array.
	 */
	AddWaitEventToSet(waitEventSet, WL_POSTMASTER_DEATH, PGINVALID_SOCKET, NULL, NULL);
	AddWaitEventToSet(waitEventSet, WL_LATCH_SET, PGINVALID_SOCKET, MyLatch, NULL);
	numEventsAdded += 2;

	foreach(connectionCell, connections)
	{
		MultiConnectionPollState *connectionState = (MultiConnectionPollState *) lfirst(
			connectionCell);

		if (numEventsAdded >= eventSetSize)
		{
			/* room for events to schedule is exhausted */
			break;
		}

		if (connectionState->phase != MULTI_CONNECTION_PHASE_CONNECTING)
		{
			/* connections that are not connecting will not be added to the WaitSet */
			continue;
		}

		int sock = PQsocket(connectionState->connection->pgConn);

		int eventMask = MultiConnectionStateEventMask(connectionState);

		AddWaitEventToSet(waitEventSet, eventMask, sock, NULL, connectionState);
		numEventsAdded++;

		if (waitCount)
		{
			*waitCount = *waitCount + 1;
		}
	}

	return waitEventSet;
}


/*
 * MultiConnectionStateEventMask returns the eventMask use by the WaitEventSet for the
 * for the socket associated with the connection based on the pollmode PQconnectPoll
 * returned in its last invocation
 */
static uint32
MultiConnectionStateEventMask(MultiConnectionPollState *connectionState)
{
	uint32 eventMask = 0;
	if (connectionState->pollmode == PGRES_POLLING_READING)
	{
		eventMask |= WL_SOCKET_READABLE;
	}
	else
	{
		eventMask |= WL_SOCKET_WRITEABLE;
	}
	return eventMask;
}


/*
 * FinishConnectionListEstablishment takes a list of MultiConnection and finishes the
 * connections establishment asynchronously for all connections not already fully
 * connected.
 */
void
FinishConnectionListEstablishment(List *multiConnectionList)
{
	const TimestampTz connectionStart = GetCurrentTimestamp();
	const TimestampTz deadline = TimestampTzPlusMilliseconds(connectionStart,
															 NodeConnectionTimeout);
	List *connectionStates = NULL;
	ListCell *multiConnectionCell = NULL;

	WaitEventSet *waitEventSet = NULL;
	bool waitEventSetRebuild = true;
	int waitCount = 0;

	foreach(multiConnectionCell, multiConnectionList)
	{
		MultiConnection *connection = (MultiConnection *) lfirst(multiConnectionCell);
		MultiConnectionPollState *connectionState =
			palloc0(sizeof(MultiConnectionPollState));

		connectionState->connection = connection;

		/*
		 * before we can build the waitset to wait for asynchronous IO we need to know the
		 * pollmode to use for the sockets. This is populated by executing one round of
		 * PQconnectPoll. This updates the MultiConnectionPollState struct with its phase and
		 * its next poll mode.
		 */
		MultiConnectionStatePoll(connectionState);

		connectionStates = lappend(connectionStates, connectionState);
		if (connectionState->phase == MULTI_CONNECTION_PHASE_CONNECTING)
		{
			waitCount++;
		}
	}

	/* prepare space for socket events */
	WaitEvent *events = (WaitEvent *) palloc0(EventSetSizeForConnectionList(
												  connectionStates) *
											  sizeof(WaitEvent));

	/*
	 * for high connection counts with lots of round trips we could potentially have a lot
	 * of (big) waitsets that we'd like to clean right after we have used them. To do this
	 * we switch to a temporary memory context for this loop which gets reset at the end
	 */
	MemoryContext oldContext = MemoryContextSwitchTo(
		AllocSetContextCreate(CurrentMemoryContext,
							  "connection establishment temporary context",
							  ALLOCSET_DEFAULT_SIZES));
	while (waitCount > 0)
	{
		long timeout = DeadlineTimestampTzToTimeout(deadline);

		if (waitEventSetRebuild)
		{
			MemoryContextReset(CurrentMemoryContext);
			waitEventSet = WaitEventSetFromMultiConnectionStates(connectionStates,
																 &waitCount);
			waitEventSetRebuild = false;

			if (waitCount <= 0)
			{
				break;
			}
		}

		int eventCount = WaitEventSetWait(waitEventSet, timeout, events, waitCount,
										  WAIT_EVENT_CLIENT_READ);

		for (int eventIndex = 0; eventIndex < eventCount; eventIndex++)
		{
			WaitEvent *event = &events[eventIndex];
			MultiConnectionPollState *connectionState =
				(MultiConnectionPollState *) event->user_data;

			if (event->events & WL_POSTMASTER_DEATH)
			{
				ereport(ERROR, (errmsg("postmaster was shut down, exiting")));
			}

			if (event->events & WL_LATCH_SET)
			{
				ResetLatch(MyLatch);

				CHECK_FOR_INTERRUPTS();

				if (IsHoldOffCancellationReceived())
				{
					/*
					 * because we can't break from 2 loops easily we need to not forget to
					 * reset the memory context
					 */
					MemoryContextDelete(MemoryContextSwitchTo(oldContext));
					return;
				}

				continue;
			}

			bool connectionStateChanged = MultiConnectionStatePoll(connectionState);
			if (connectionStateChanged)
			{
				if (connectionState->phase != MULTI_CONNECTION_PHASE_CONNECTING)
				{
					/* we cannot stop waiting for connection, so rebuild the event set */
					waitEventSetRebuild = true;
				}
				else
				{
					/* connection state changed, reset the event mask */
					uint32 eventMask = MultiConnectionStateEventMask(connectionState);
					ModifyWaitEvent(waitEventSet, event->pos, eventMask, NULL);
				}

				/*
				 * The state has changed to connected, update the connection's
				 * state as well.
				 */
				if (connectionState->phase == MULTI_CONNECTION_PHASE_CONNECTED)
				{
					MultiConnection *connection = connectionState->connection;

					connection->connectionState = MULTI_CONNECTION_CONNECTED;
				}
			}
		}

		if (eventCount == 0)
		{
			/*
			 * timeout has occured on waitset, double check the timeout since
			 * connectionStart and if passed close all non-finished connections
			 */

			TimestampTz now = GetCurrentTimestamp();
			if (TimestampDifferenceExceeds(connectionStart, now, NodeConnectionTimeout))
			{
				/*
				 * showing as a warning, can't be an error. In some cases queries can
				 * proceed with only some of the connections being fully established.
				 * Queries that can't will error then and there
				 */
				ereport(WARNING, (errmsg("could not establish connection after %u ms",
										 NodeConnectionTimeout)));

				/*
				 * Close all connections that have not been fully established.
				 */
				CloseNotReadyMultiConnectionStates(connectionStates);

				break;
			}
		}
	}
	MemoryContextDelete(MemoryContextSwitchTo(oldContext));
}


/*
 * DeadlineTimestampTzToTimeout returns the numer of miliseconds that still need to elapse
 * before the deadline provided as an argument will be reached. The outcome can be used to
 * pass to the Wait of an EventSet to make sure it returns after the timeout has passed.
 */
long
DeadlineTimestampTzToTimeout(TimestampTz deadline)
{
	long secs = 0;
	int msecs = 0;
	TimestampDifference(GetCurrentTimestamp(), deadline, &secs, &msecs);
	return secs * 1000 + msecs / 1000;
}


/*
 * CloseNotReadyMultiConnectionStates calls CloseConnection for all MultiConnection's
 * tracked in the MultiConnectionPollState list passed in, only if the connection is not yet
 * fully established.
 *
 * This function removes the pointer to the MultiConnection data after the Connections are
 * closed since they should not be used anymore.
 */
static void
CloseNotReadyMultiConnectionStates(List *connectionStates)
{
	ListCell *connectionStateCell = NULL;
	foreach(connectionStateCell, connectionStates)
	{
		MultiConnectionPollState *connectionState = lfirst(connectionStateCell);
		MultiConnection *connection = connectionState->connection;

		if (connectionState->phase != MULTI_CONNECTION_PHASE_CONNECTING)
		{
			continue;
		}

		/* close connection, otherwise we take up resource on the other side */
		PQfinish(connection->pgConn);
		connection->pgConn = NULL;
	}
}


/*
 * Close connections on timeout in FinishConnectionListEstablishment
 * Synchronously finish connection establishment of an individual connection.
 * This function is a convenience wrapped around FinishConnectionListEstablishment.
 */
void
FinishConnectionEstablishment(MultiConnection *connection)
{
	FinishConnectionListEstablishment(list_make1(connection));
}


/*
 * ClaimConnectionExclusively signals that this connection is actively being
 * used. That means it'll not be, again, returned by
 * StartNodeUserDatabaseConnection() et al until releases with
 * UnclaimConnection().
 */
void
ClaimConnectionExclusively(MultiConnection *connection)
{
	Assert(!connection->claimedExclusively);
	connection->claimedExclusively = true;
}


/*
 * UnclaimConnection signals that this connection is not being used
 * anymore. That means it again may be returned by
 * StartNodeUserDatabaseConnection() et al.
 */
void
UnclaimConnection(MultiConnection *connection)
{
	connection->claimedExclusively = false;
}


static uint32
ConnectionHashHash(const void *key, Size keysize)
{
	ConnectionHashKey *entry = (ConnectionHashKey *) key;

	uint32 hash = string_hash(entry->hostname, NAMEDATALEN);
	hash = hash_combine(hash, hash_uint32(entry->port));
	hash = hash_combine(hash, string_hash(entry->user, NAMEDATALEN));
	hash = hash_combine(hash, string_hash(entry->database, NAMEDATALEN));

	return hash;
}


static int
ConnectionHashCompare(const void *a, const void *b, Size keysize)
{
	ConnectionHashKey *ca = (ConnectionHashKey *) a;
	ConnectionHashKey *cb = (ConnectionHashKey *) b;

	if (strncmp(ca->hostname, cb->hostname, MAX_NODE_LENGTH) != 0 ||
		ca->port != cb->port ||
		strncmp(ca->user, cb->user, NAMEDATALEN) != 0 ||
		strncmp(ca->database, cb->database, NAMEDATALEN) != 0)
	{
		return 1;
	}
	else
	{
		return 0;
	}
}


/*
 * Asynchronously establish connection to a remote node, but don't wait for
 * that to finish. DNS lookups etc. are performed synchronously though.
 */
static MultiConnection *
StartConnectionEstablishment(ConnectionHashKey *key)
{
	bool found = false;
	static uint64 connectionId = 1;

	/* search our cache for precomputed connection settings */
	ConnParamsHashEntry *entry = hash_search(ConnParamsHash, key, HASH_ENTER, &found);
	if (!found || !entry->isValid)
	{
		/* avoid leaking memory in the keys and values arrays */
		if (found && !entry->isValid)
		{
			FreeConnParamsHashEntryFields(entry);
		}

		/* if not found or not valid, compute them from GUC, runtime, etc. */
		GetConnParams(key, &entry->keywords, &entry->values, &entry->runtimeParamStart,
					  ConnectionContext);

		entry->isValid = true;
	}

	MultiConnection *connection = MemoryContextAllocZero(ConnectionContext,
														 sizeof(MultiConnection));

	strlcpy(connection->hostname, key->hostname, MAX_NODE_LENGTH);
	connection->port = key->port;
	strlcpy(connection->database, key->database, NAMEDATALEN);
	strlcpy(connection->user, key->user, NAMEDATALEN);

	connection->pgConn = PQconnectStartParams((const char **) entry->keywords,
											  (const char **) entry->values,
											  false);
	connection->connectionStart = GetCurrentTimestamp();
<<<<<<< HEAD
	connection->connectionId = connectionId++;
=======
	connection->purpose = CONNECTION_PURPOSE_ANY;
>>>>>>> 8cea662f

	/*
	 * To avoid issues with interrupts not getting caught all our connections
	 * are managed in a non-blocking manner. remote_commands.c provides
	 * wrappers emulating blocking behaviour.
	 */
	PQsetnonblocking(connection->pgConn, true);

	SetCitusNoticeProcessor(connection);

	return connection;
}


/*
 * FreeConnParamsHashEntryFields frees any dynamically allocated memory reachable
 * from the fields of the provided ConnParamsHashEntry. This includes all runtime
 * libpq keywords and values, as well as the actual arrays storing them.
 */
static void
FreeConnParamsHashEntryFields(ConnParamsHashEntry *entry)
{
	char **keyword = NULL;
	char **value = NULL;

	/*
	 * if there was a memory error during the initialization of ConnParamHashEntry in
	 * GetConnParams the keywords or values might not have been initialized completely.
	 * We check if they have been initialized before freeing them.
	 *
	 * We only iteratively free the lists starting at the index pointed to by
	 * entry->runtimeParamStart as all entries before are settings that are managed
	 * separately.
	 */

	if (entry->keywords != NULL)
	{
		keyword = &entry->keywords[entry->runtimeParamStart];
		while (*keyword != NULL)
		{
			pfree(*keyword);
			keyword++;
		}
		pfree(entry->keywords);
		entry->keywords = NULL;
	}

	if (entry->values != NULL)
	{
		value = &entry->values[entry->runtimeParamStart];
		while (*value != NULL)
		{
			pfree(*value);
			value++;
		}
		pfree(entry->values);
		entry->values = NULL;
	}
}


/*
 * AfterXactHostConnectionHandling closes all remote connections if not necessary anymore (i.e. not session
 * lifetime), or if in a failed state.
 */
static void
AfterXactHostConnectionHandling(ConnectionHashEntry *entry, bool isCommit)
{
	dlist_mutable_iter iter;
	int cachedConnectionCount = 0;

	dlist_foreach_modify(iter, entry->connections)
	{
		MultiConnection *connection =
			dlist_container(MultiConnection, connectionNode, iter.cur);

		/*
		 * To avoid leaking connections we warn if connections are
		 * still claimed exclusively. We can only do so if the transaction is
		 * committed, as it's normal that code didn't have chance to clean
		 * up after errors.
		 */
		if (isCommit && connection->claimedExclusively)
		{
			ereport(WARNING,
					(errmsg("connection claimed exclusively at transaction commit")));
		}


		if (ShouldShutdownConnection(connection, cachedConnectionCount))
		{
			ShutdownConnection(connection);

			/* unlink from list */
			dlist_delete(iter.cur);

			pfree(connection);
		}
		else
		{
			/*
			 * reset healthy session lifespan connections.
			 */
			ResetConnection(connection);

			cachedConnectionCount++;
		}
	}
}


/*
 * ShouldShutdownConnection returns true if either one of the followings is true:
 * - The connection is citus initiated.
 * - Current cached connections is already at MaxCachedConnectionPerWorker
 * - Connection is forced to close at the end of transaction
 * - Connection is not in OK state
 * - A transaction is still in progress (usually because we are cancelling a distributed transaction)
 */
static bool
ShouldShutdownConnection(MultiConnection *connection, const int cachedConnectionCount)
{
	bool isCitusInitiatedBackend = false;

	/*
	 * When we are in a backend that was created to serve an internal connection
	 * from the coordinator or another worker, we disable connection caching to avoid
	 * escalating the number of cached connections. We can recognize such backends
	 * from their application name.
	 */
	if (application_name != NULL && strcmp(application_name, CITUS_APPLICATION_NAME) == 0)
	{
		isCitusInitiatedBackend = true;
	}

	return isCitusInitiatedBackend ||
		   cachedConnectionCount >= MaxCachedConnectionsPerWorker ||
		   connection->forceCloseAtTransactionEnd ||
		   PQstatus(connection->pgConn) != CONNECTION_OK ||
		   !RemoteTransactionIdle(connection);
}


/*
 * ResetConnection preserves the given connection for later usage by
 * resetting its states.
 */
static void
ResetConnection(MultiConnection *connection)
{
	/* reset per-transaction state */
	ResetRemoteTransaction(connection);
	ResetShardPlacementAssociation(connection);

	/* reset copy state */
	connection->copyBytesWrittenSinceLastFlush = 0;
	connection->purpose = CONNECTION_PURPOSE_ANY;

	UnclaimConnection(connection);
}


/*
 * RemoteTransactionIdle function returns true if we manually
 * set flag on run_commands_on_session_level_connection_to_node to true to
 * force connection API keeping connection open or the status of the connection
 * is idle.
 */
static bool
RemoteTransactionIdle(MultiConnection *connection)
{
	/*
	 * This is a very special case where we're running isolation tests on MX.
	 * We don't care whether the transaction is idle or not when we're
	 * running MX isolation tests. Thus, let the caller act as if the remote
	 * transactions is idle.
	 */
	if (AllowNonIdleTransactionOnXactHandling())
	{
		return true;
	}

	return PQtransactionStatus(connection->pgConn) == PQTRANS_IDLE;
}


/*
 * SetCitusNoticeProcessor sets the NoticeProcessor to DefaultCitusNoticeProcessor
 */
void
SetCitusNoticeProcessor(MultiConnection *connection)
{
	PQsetNoticeProcessor(connection->pgConn, DefaultCitusNoticeProcessor,
						 connection);
}


/*
 * UnsetCitusNoticeLevel sets the CitusNoticeLogLevel back to
 * its default value.
 */
void
UnsetCitusNoticeLevel()
{
	CitusNoticeLogLevel = DEFAULT_CITUS_NOTICE_LEVEL;
}


/*
 * DefaultCitusNoticeProcessor is used to redirect worker notices
 * from logfile to console.
 */
static void
DefaultCitusNoticeProcessor(void *arg, const char *message)
{
	MultiConnection *connection = (MultiConnection *) arg;
	char *nodeName = connection->hostname;
	uint32 nodePort = connection->port;
	char *trimmedMessage = TrimLogLevel(message);
	char *level = strtok((char *) message, ":");

	ereport(CitusNoticeLogLevel,
			(errmsg("%s", ApplyLogRedaction(trimmedMessage)),
			 errdetail("%s from %s:%d", level, nodeName, nodePort)));
}


/*
 * TrimLogLevel returns a copy of the string with the leading log level
 * and spaces removed such as
 *      From:
 *          INFO:  "normal2_102070": scanned 0 of 0 pages...
 *      To:
 *          "normal2_102070": scanned 0 of 0 pages...
 */
char *
TrimLogLevel(const char *message)
{
	char *chompedMessage = pchomp(message);

	size_t n = 0;
	while (n < strlen(chompedMessage) && chompedMessage[n] != ':')
	{
		n++;
	}

	do {
		n++;
	} while (n < strlen(chompedMessage) && chompedMessage[n] == ' ');

	return chompedMessage + n;
}<|MERGE_RESOLUTION|>--- conflicted
+++ resolved
@@ -351,7 +351,6 @@
 		MultiConnection *connection =
 			dlist_container(MultiConnection, connectionNode, iter.cur);
 
-<<<<<<< HEAD
 		if (flags & OUTSIDE_TRANSACTION)
 		{
 			/* dont return connections that are used in transactions */
@@ -363,8 +362,6 @@
 		}
 
 		/* don't return claimed connections */
-=======
->>>>>>> 8cea662f
 		if (connection->claimedExclusively)
 		{
 			/* connection is in use for an ongoing operation */
@@ -994,11 +991,8 @@
 											  (const char **) entry->values,
 											  false);
 	connection->connectionStart = GetCurrentTimestamp();
-<<<<<<< HEAD
 	connection->connectionId = connectionId++;
-=======
 	connection->purpose = CONNECTION_PURPOSE_ANY;
->>>>>>> 8cea662f
 
 	/*
 	 * To avoid issues with interrupts not getting caught all our connections
