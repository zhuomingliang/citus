--- conflicted
+++ resolved
@@ -601,13 +601,10 @@
 static void PlacementExecutionReady(TaskPlacementExecution *placementExecution);
 static TaskExecutionState TaskExecutionStateMachine(ShardCommandExecution *
 													shardCommandExecution);
-<<<<<<< HEAD
 static bool DoesHaveDependedJobs(Job *mainJob);
-=======
 static void ExtractParametersForRemoteExecution(ParamListInfo paramListInfo,
 												Oid **parameterTypes,
 												const char ***parameterValues);
->>>>>>> ad86c1b8
 
 
 /*
@@ -1196,7 +1193,9 @@
 static bool
 ReadOnlyTask(TaskType taskType)
 {
-	if (taskType == ROUTER_TASK || taskType == SQL_TASK)
+	if (taskType == ROUTER_TASK || taskType == SQL_TASK || taskType ==
+		MAP_OUTPUT_FETCH_TASK ||
+		taskType == MAP_TASK || taskType == MERGE_TASK)
 	{
 		/*
 		 * TODO: We currently do not execute modifying CTEs via ROUTER_TASK/SQL_TASK.
